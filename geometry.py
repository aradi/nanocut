--- conflicted
+++ resolved
@@ -103,8 +103,7 @@
     basis %= 1
     return self.coord_transform(basis, "lattice")
   
-  def gen_cuboid_from_body(self, body):
-<<<<<<< HEAD
+
     return self.gen_cuboid0(body.containing_cuboid())
     
   def gen_cuboid0(self, cuboid):
@@ -131,28 +130,32 @@
     nmo_boundaries=nmo_boundaries.max(axis=1)
     print "nmo_boundaries:\n",nmo_boundaries
     
-    for n in range(int(-nmo_boundaries[0]),int(nmo_boundaries[0])+1):
-      for m in range(int(-nmo_boundaries[1]),int(nmo_boundaries[1])+1):
-	for o in range(int(-nmo_boundaries[1]),int(nmo_boundaries[1])+1):
-	  print (n,m,o)
-	  
-    
-    
-    
-    
-
-
-
-
+    '''Generating list of n,m,o which are dedicated to the points inside the cuboid
+    (or parallelepiped)'''
+
+    nmo = array([[n,m,o]\
+	      for n in range(int(-nmo_boundaries[0]),int(nmo_boundaries[0])+1)\
+	      for m in range(int(-nmo_boundaries[1]),int(nmo_boundaries[1])+1)\
+	      for o in range(int(-nmo_boundaries[1]),int(nmo_boundaries[1])+1)\
+	      if 1==1])
+    points = dot(nmo,self._lattice_vectors)
+    print points
+  #initial_point=array([n,m,o])
+  #print self._lattice_vectors[0]
+  #print self._lattice_vectors
+    
+    
+    
+    
+
+
+  def gen_cuboid_from_body(self, body):
+    return self.gen_cuboid0(body.containing_cuboid())
+    
   def gen_cuboid1(self, cuboid):
-=======
-    return self.gen_cuboid1(body.containing_cuboid())
-    
-  def gen_cuboid1(self, cuboid):
-
     atoms = []
     
->>>>>>> 93520aab
+
     m = 0.5*array([cuboid[0]+cuboid[1]])
     n = numpy.linalg.solve(self._lattice_vectors.T,m.T)
     
