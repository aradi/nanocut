--- conflicted
+++ resolved
@@ -51,7 +51,6 @@
     else:
       return False
 
-<<<<<<< HEAD
   @classmethod  
   def from_dict(cls,geometry,configdict):
     
@@ -62,60 +61,44 @@
       init_args[arg]=configdict.get(arg,spec[0])
       
       if init_args[arg]==None:
-	exit('Error:\n'+
+        exit('Error:\n'+
            arg+' not specified, but needed.'
            +'\nExiting...\n')
       
       if spec[1]=='array':
-	try:
-	  init_args[arg]=numpy.array([el for el in init_args[arg].split()],dtype='float64')
-	except ValueError:
-	  exit('Error:\n'+
+        try:
+          init_args[arg]=numpy.array([el for el in init_args[arg].split()],dtype='float64')
+        except ValueError:
+          exit('Error:\n'+
            'Supplied string for '+arg+' not convertible to float-array.'
            +'\nExiting...\n')
 	
-	try:
-	  init_args[arg].shape=spec[2]
-	except ValueError:
-	  exit('Error:\n'+
+          try:
+            init_args[arg].shape=spec[2]
+          except ValueError:
+            exit('Error:\n'+
            'Wrong number of elements supplied for '+arg+'.'
            +'\nExiting...\n')
 	
       elif spec[1]=='integer':
-	try:
-	  init_args[arg]=int(init_args[arg])
-	except ValueError:
-	  exit('Error:\n'+
+        try:
+	         init_args[arg]=int(init_args[arg])
+        except ValueError:
+	         exit('Error:\n'+
            'Supplied string for '+arg+' not convertible to integer.'
            +'\nExiting...\n')
       
       else:
-	#Todo: raise exception!
-	exit('InternalError:\n'+
+        exit('InternalError:\n'+
            'There is no argument type '+spec[1]+' can\'t use from_dict() with this class.'
            +'\nExiting...\n')
 
 
       if spec[3]==True:
-	init_args[arg+'_coordsys']=configdict.get(arg+'_coordsys','lattice')
-	if init_args[arg+'_coordsys'] not in ['lattice','cartesian']:
-	  exit('Error:\n'+
+        init_args[arg+'_coordsys']=configdict.get(arg+'_coordsys','lattice')
+        if init_args[arg+'_coordsys'] not in ['lattice','cartesian']:
+          exit('Error:\n'+
            'Supplied string "'+init_args[arg+'_coordsys']+'"for '+arg+'_coordsys is invalid.'
            +'\nExiting...\n')
     
-    
-    
-    
-      
-    return cls._from_dict_helper(geometry,init_args)
-    ##return cls(geometry,
-    #init_args['radius_vector']#init_args['shift_vector'],
-#init_args['order'],
-#init_args['radius_vector_coordsys'],
-#init_args['shift_vector_coordsys'])
-  
-  
-=======
-  def containing_cuboid(self):
-    pass  
->>>>>>> 268e61cd
+    return cls._from_dict_helper(geometry,init_args)