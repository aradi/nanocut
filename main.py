#!usr/bin/python
# -*- coding: utf-8 -*-
'''
Created on Aug 28, 2009

@author: sebastian
'''
#Import public modules
import sys, numpy

<<<<<<< HEAD
'''Parse configuration from ini-file and store it in a config_ini-object.'''
config_ini=input.read_ini('input_conventions.ini')
=======
#Import own modules
import inout, geometry, sphere, convex_polyhedron

'''Parse configuration from ini-file and store it in a config_ini-object.'''
try:
  config_ini=inout.read_ini(sys.argv[1])
except IndexError:
  exit('Error! Please assign an input file!')
>>>>>>> 3eab56e5

'''Read configuration from config_ini and write it into a (dict) config_dict.'''
config_dict=inout.ini2dict(config_ini)

'''Initialise geometry-object from config_dict'''
geo = geometry.geometry.from_dict(config_dict)


'''Initialise body objects and store references in bodies list'''
bodies=[]

for body in config_dict.keys():
  if body[0:7]=="sphere:":
    body = sphere.sphere.from_dict(geo, config_dict[body])
    bodies.append(body)
  elif body[0:18]=="convex_polyhedron:":
    body = convex_polyhedron.convex_polyhedron.from_dict(geo, config_dict[body])
    bodies.append(body)
  else:
    print ('Warning:\n'+
      '"'+body+'"'+' is not a valid name for a body and will be ignored.'
      +'\nContinuing...')

'''Get boundaries of the cuboid containing all bodies'''

print config_dict.keys()
print bodies

cuboid_boundaries = numpy.vstack([body.containing_cuboid() for body in bodies if body.is_additive()])
cuboid_boundaries = numpy.vstack([cuboid_boundaries.max(axis=0),cuboid_boundaries.min(axis=0)])


'''Generate lattice-cuboid'''
lattice_cuboid = geo.gen_cuboid(cuboid_boundaries)


'''Generate cuboid containig all atoms'''
atoms_cuboid = geo.gen_atoms(lattice_cuboid)



'''Decide which atoms really are inside the specified set of body.'''
#Find the highest order
max_order = max([body.get_order() for body in bodies])


#Test for atoms inside bodies in the right order.

atoms_inside_bodies=numpy.zeros(atoms_cuboid[:,3].shape,bool)

for order in range(1,max_order+1):
  
  for body in bodies:
    
    if body.order_is(order):
      tmp_atoms_inside_bodies = body.atoms_inside(atoms_cuboid)
      #Add and substract them respectively
      if order%2!=0:
	atoms_inside_bodies = atoms_inside_bodies + tmp_atoms_inside_bodies
      else:
	
	atoms_inside_bodies = (atoms_inside_bodies + tmp_atoms_inside_bodies) - tmp_atoms_inside_bodies
	

<<<<<<< HEAD
'''Write final crystal to xyz-file'''
output.write_structure_to_file(geo, atoms_cuboid, atoms_inside_bodies, 'out.xyz')
=======
'''Write final crystal to file'''
try:
  inout.write_structure_to_file(geo, atoms_cuboid, atoms_inside_bodies, sys.argv[2])
except IndexError:
  exit('Error! Please assign an output file name!')
>>>>>>> 3eab56e5
<|MERGE_RESOLUTION|>--- conflicted
+++ resolved
@@ -8,10 +8,6 @@
 #Import public modules
 import sys, numpy
 
-<<<<<<< HEAD
-'''Parse configuration from ini-file and store it in a config_ini-object.'''
-config_ini=input.read_ini('input_conventions.ini')
-=======
 #Import own modules
 import inout, geometry, sphere, convex_polyhedron
 
@@ -20,7 +16,6 @@
   config_ini=inout.read_ini(sys.argv[1])
 except IndexError:
   exit('Error! Please assign an input file!')
->>>>>>> 3eab56e5
 
 '''Read configuration from config_ini and write it into a (dict) config_dict.'''
 config_dict=inout.ini2dict(config_ini)
@@ -85,13 +80,8 @@
 	atoms_inside_bodies = (atoms_inside_bodies + tmp_atoms_inside_bodies) - tmp_atoms_inside_bodies
 	
 
-<<<<<<< HEAD
-'''Write final crystal to xyz-file'''
-output.write_structure_to_file(geo, atoms_cuboid, atoms_inside_bodies, 'out.xyz')
-=======
 '''Write final crystal to file'''
 try:
   inout.write_structure_to_file(geo, atoms_cuboid, atoms_inside_bodies, sys.argv[2])
 except IndexError:
-  exit('Error! Please assign an output file name!')
->>>>>>> 3eab56e5
+  exit('Error! Please assign an output file name!')