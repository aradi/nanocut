--- conflicted
+++ resolved
@@ -13,12 +13,9 @@
 
 '''Determining input path'''
 path = raw_input('Please enter the path of the input file.\n')
+
 '''Parse configuration from ini-file and store it in a config_ini-object.'''
-<<<<<<< HEAD
-config_ini=input.read_ini('sphere_input.ini')
-=======
 config_ini=input.read_ini(path)
->>>>>>> 268e61cd
 
 '''Read configuration from config_ini and write it into a (dict) config_dict.'''
 config_dict=input.ini2dict(config_ini)
