--- conflicted
+++ resolved
@@ -1,7 +1,4 @@
-<<<<<<< HEAD
 \section{Geometry - defining unit cells} 
-=======
-\subsubsection{Geometry}
 The \lstinline{geometry} section contains the information required to create the crystal structure. Only one geometry section if every INI file is allowed and in case of multiple entries only the last one will be used. It requires always two parameters and only a third one is enabled.
 
 \paragraph{Parameters}
@@ -11,5 +8,4 @@
  \item{basis} \lstinline{basis} contains all the atoms included in a unit cell. The atoms are each to be noted beginning with their chemical symbol followed by their coordinate in the unit cell.
 \end{description}
 
-\lstinputlisting{srcexamples/geometry}
->>>>>>> d8bbb494
+\lstinputlisting{srcexamples/geometry}