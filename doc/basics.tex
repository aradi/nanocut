\section{Basics}
\subsection{A very basic setup}

Every information on the the material and structures you want to cut out must be stored in an INI file. In the listing below is an example of a very basic setup defining a sphere made up of Natriumchloride:
\lstinputlisting{srcexamples/basic.ini}
Every input file producing any output consists at least of two sections. The geometry section, containing everything needed to specify the crystals structure, and at least one body section (opened by \lstinline{[sphere: somename]} in this case), defining the body to be cut out.

\subsection{Usage}

The simplest valid command is \lstinline{nanocut INFILE}. INFILE must be a valid INI file like the one specified in the example above. The result will be written to the standard output in xyz format. Options can be added to the commandline at arbitrary positions. Possible Options are:
\begin{description}
 \item{-w FILE} This writes the output to the file specified by FILE. In case FILE doesn't exist it will be created, otherwise the existing file will be overwritten without further questions.
 \item{-a FILE} This merges the result with the content of an existing INI file specified by FILE. FILE must exist.
 \item{-h} Prints helptext.
 \item{--help} Prints helptext.
\end{description}
<<<<<<< HEAD
Usually the command looks like this: \lstinline{nanocut basic.ini -w basic.xyz}. With basic.ini containing the configuration specified in the listing above the output looks like this:
TODO INCLUDE IMAGE OF basic.xyz
=======
Usually the command looks like this: \lstinline{nanocut basic.ini -w out.xyz}. With basic.ini containing the configuration specified in the listing above the output looks like this:
>>>>>>> d8bbb494
<|MERGE_RESOLUTION|>--- conflicted
+++ resolved
@@ -6,7 +6,6 @@
 Every input file producing any output consists at least of two sections. The geometry section, containing everything needed to specify the crystals structure, and at least one body section (opened by \lstinline{[sphere: somename]} in this case), defining the body to be cut out.
 
 \subsection{Usage}
-
 The simplest valid command is \lstinline{nanocut INFILE}. INFILE must be a valid INI file like the one specified in the example above. The result will be written to the standard output in xyz format. Options can be added to the commandline at arbitrary positions. Possible Options are:
 \begin{description}
  \item{-w FILE} This writes the output to the file specified by FILE. In case FILE doesn't exist it will be created, otherwise the existing file will be overwritten without further questions.
@@ -14,9 +13,5 @@
  \item{-h} Prints helptext.
  \item{--help} Prints helptext.
 \end{description}
-<<<<<<< HEAD
 Usually the command looks like this: \lstinline{nanocut basic.ini -w basic.xyz}. With basic.ini containing the configuration specified in the listing above the output looks like this:
-TODO INCLUDE IMAGE OF basic.xyz
-=======
-Usually the command looks like this: \lstinline{nanocut basic.ini -w out.xyz}. With basic.ini containing the configuration specified in the listing above the output looks like this:
->>>>>>> d8bbb494
+TODO INCLUDE IMAGE OF basic.xyz>>>>>>> MERGE-SOURCE