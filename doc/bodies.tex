\section{Body - defining Bodies}

An INI file can contain an arbitrary number of sections defining bodies. Each body section is opened by \lstinline{[BODY: NAME]} where \lstinline{BODY:} defines the bodies type and \lstinline{NAME} is an unique name to tell different bodies with equal types apart. The \lstinline{order} and the \lstinline{shift_vector} parameters are supported by all bodies but not mandatory. They will be explained later (???TODO ADD REFERENCE???).

\paragraph{Important:} All vectors inside a body section are specified in lattice coordinates by default. For every vector specified in cartesian coordinates the additional parameter \lstinline{someparameter_coordsys} must be added. Its value is either \lstinline{lattice} or \lstinline{cartesian}.

\subsection{Non-periodic bodies}
\input{sphere}
\input{convex_polyhedron}
\input{cylinder}
\subsection{1D-periodic bodies}
<<<<<<< HEAD

Apart from the periodity section being a mandatory part of the configuration there is no fundamental difference between creating 1D-periodic structures and non-periodic ones. The resulting supercell is rotated around the origin so that the axis vectors defined in periodicity section it parallel to the z-Axis.

\input{periodic_1D_cylinder}

\subsection{2D-periodic bodies}

Apart from the periodity section being a mandatory part of the configuration there is no fundamental difference between creating 1D-periodic structures and non-periodic ones. The resulting supercell is rotated around the origin so that the z-Axis is orthogonal to both axis vectors defined in the periodicity section.
=======
\input{periodic_1D_convex_prism}
\subsection{2D-periodic bodies}
>>>>>>> 96f2bdb4
<|MERGE_RESOLUTION|>--- conflicted
+++ resolved
@@ -9,16 +9,11 @@
 \input{convex_polyhedron}
 \input{cylinder}
 \subsection{1D-periodic bodies}
-<<<<<<< HEAD
-
 Apart from the periodity section being a mandatory part of the configuration there is no fundamental difference between creating 1D-periodic structures and non-periodic ones. The resulting supercell is rotated around the origin so that the axis vectors defined in periodicity section it parallel to the z-Axis.
 
 \input{periodic_1D_cylinder}
+\input{periodic_1D_convex_prism}
 
 \subsection{2D-periodic bodies}
 
-Apart from the periodity section being a mandatory part of the configuration there is no fundamental difference between creating 1D-periodic structures and non-periodic ones. The resulting supercell is rotated around the origin so that the z-Axis is orthogonal to both axis vectors defined in the periodicity section.
-=======
-\input{periodic_1D_convex_prism}
-\subsection{2D-periodic bodies}
->>>>>>> 96f2bdb4
+Apart from the periodity section being a mandatory part of the configuration there is no fundamental difference between creating 1D-periodic structures and non-periodic ones. The resulting supercell is rotated around the origin so that the z-Axis is orthogonal to both axis vectors defined in the periodicity section.