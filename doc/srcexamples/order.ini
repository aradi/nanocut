[geometry]
<<<<<<< HEAD
lattice_vectors: 3.74774000   .00000000   .00000000
		.00000000  3.74774000   .00000000
		.00000000   .00000000  3.747740000
                
basis: Re 0   0   0
       O 0.5 0 0
       O 0 0.5 0
       O 0 0 0.5

[sphere: outer]
radius_vector: 0 0 10
[sphere: cut]
order: 2
radius_vector: 0 0 8
[sphere: middle]
order: 3
radius_vector: 0 0 6
[sphere: cut2]
order: 4
radius_vector: 0 0 4
[sphere: inner]
order: 5
radius_vector: 0 0 2
[convex_polyhedron: cut3]
order: 6
planes_normal:	1 0 0 0
		1 0 0 40
		0 1 0 -40
		0 1 0 40
		0 0 1 40
		0 0 1 -40
planes_normal_coordsys: cartesian
[convex_polyhedron: cut4]
order: 6
planes_normal:	1 0 0 0
		1 0 0 -40
		0 1 0 0
		0 1 0 -40
		0 0 1 40
		0 0 1 0
planes_normal_coordsys: cartesian
=======

lattice_vectors: 0     2 2
                 2 0     2
                 2     2    0
basis: Na 0   0   0
       Cl 0.5 0.5 0.5

[convex_polyhedron: pyramid]

order: 1

planes_normal: 0  0 1 -10
               1  0 1 15
              -1  0 1 15
               0  1 1 15
               0 -1 1 15
planes_normal_coordsys: cartesian

[convex_polyhedron: substrac_cuboid]

order: 2

planes_normal: 1  0 0 -10
               1  0 0  10
               0  1 0 -10
               0  1 0  10
               0  0 1 -10
               0  0 1  10
planes_normal_coordsys: cartesian

[sphere: added_sphere]

order:3

radius_vector: 8 0 0
radius_vector_coordsys: cartesian
>>>>>>> 55e1678b
<|MERGE_RESOLUTION|>--- conflicted
+++ resolved
@@ -1,47 +1,4 @@
 [geometry]
-<<<<<<< HEAD
-lattice_vectors: 3.74774000   .00000000   .00000000
-		.00000000  3.74774000   .00000000
-		.00000000   .00000000  3.747740000
-                
-basis: Re 0   0   0
-       O 0.5 0 0
-       O 0 0.5 0
-       O 0 0 0.5
-
-[sphere: outer]
-radius_vector: 0 0 10
-[sphere: cut]
-order: 2
-radius_vector: 0 0 8
-[sphere: middle]
-order: 3
-radius_vector: 0 0 6
-[sphere: cut2]
-order: 4
-radius_vector: 0 0 4
-[sphere: inner]
-order: 5
-radius_vector: 0 0 2
-[convex_polyhedron: cut3]
-order: 6
-planes_normal:	1 0 0 0
-		1 0 0 40
-		0 1 0 -40
-		0 1 0 40
-		0 0 1 40
-		0 0 1 -40
-planes_normal_coordsys: cartesian
-[convex_polyhedron: cut4]
-order: 6
-planes_normal:	1 0 0 0
-		1 0 0 -40
-		0 1 0 0
-		0 1 0 -40
-		0 0 1 40
-		0 0 1 0
-planes_normal_coordsys: cartesian
-=======
 
 lattice_vectors: 0     2 2
                  2 0     2
@@ -77,5 +34,4 @@
 order:3
 
 radius_vector: 8 0 0
-radius_vector_coordsys: cartesian
->>>>>>> 55e1678b
+radius_vector_coordsys: cartesian