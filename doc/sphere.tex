--- conflicted
+++ resolved
@@ -1,10 +1,5 @@
 \subsubsection{Sphere}
-<<<<<<< HEAD
-The simplest body one can specify is a sphere. The body'ss section is opened by \lstinline{[sphere: NAME]}. Its size is determined by a  vector pointing from the center of the sphere to an arbitrary point on its surface.
-=======
 The simplest body one can specify is a sphere. The bodies section is opened by \lstinline{[sphere: NAME]}. Its size is determined by a  vector pointing from the center (the origin of the coordinate system) of the sphere to an arbitrary point on its surface.
-
->>>>>>> 55e1678b
 
 \paragraph{Parameters}
 \begin{description}
