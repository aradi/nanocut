# -*- coding: utf-8 -*-
'''
Created on Sep 2, 2009

@author: sebastian
'''
import numpy
import body

class periodic_1D_convex_prism(body.body):
  '''Class for periodic bodies determined by a group of planes describing it's
      boundaries'''

  #arguments of class defined in the following format:
  #[default, type, shape, is_coord_sys_definable]
  _arguments={
     "planes_normal":["0 0 0 0", "array", (-1,4), True],
     "planes_miller":["0 0 0 0", "array", (-1,4), False],
     "point_inside_body":[None, "array", (1,3), True],
     "shift_vector":["0 0 0", "array", (1,3), True],
     "order":[1,"integer", None, False]
    }

  def __init__(self,geometry,periodicity,planes_normal,planes_miller,
               shift_vector, point_inside_body,order=1,shift_vector_coordsys=
               "lattice", planes_normal_coordsys="lattice",
               point_inside_body_coordsys="lattice"):
    #Initiating body using the lattice determined by geometry-object, planes
    #given by miller indices or normal shape, a point inside the polyhedron and
    #a possible shift_vector to determine it's distance from [0,0,0], as well
    #as each attribute's coordinate system
    
    #Type checking/conversion and initialisation of parent class
    body.body.__init__(self, geometry, shift_vector, order, 
        shift_vector_coordsys)

    
    point_inside_body = numpy.array(point_inside_body, dtype='float64')
    point_inside_body.shape = (1,3)
    
    
    planes_normal = numpy.array(planes_normal, dtype='float64')
    planes_normal.shape = (-1,4)
    planes_normal[:,:3] = geometry.coord_transform(planes_normal[:,:3],
        planes_normal_coordsys)

    planes_miller = numpy.array(planes_miller, dtype='float64')
    planes_miller.shape = (-1,4)

    #Transforms planes determined by miller indices into normal shape
    self._planes_miller = numpy.array([ numpy.hstack(( self.miller_to_normal(
	geometry,plane[:3]), plane[3] )) for plane in planes_miller ])

    #Appends planes calculated from miller indices to planes in normal form
    self._planes_normal = numpy.vstack(( planes_normal, self._planes_miller ))

    #Retrieve periodic axis from module periodicity
    axis = periodicity.get_axis("cartesian")
    
    #Check for 
    for plane in self._planes_normal:
      if (plane[:3]!=0).any():
        if ( numpy.cross( plane[:3], axis ) == 0 ).all():
            raise ValueError, "Plane orthogonal to axis.\n\
            Projection impossible."
    
    #Check if planes create closed space and warn if necessary
    for plane_idx1 in range( 0,len( self._planes_normal )):
      for plane_idx2 in range( plane_idx1+1,len( self._planes_normal )):
        for plane_idx3 in range( plane_idx2+1,len( self._planes_normal )):
          try:
            corner = numpy.linalg.solve(
                numpy.vstack((
                    self._planes_normal[plane_idx1,:3],
                    self._planes_normal[plane_idx2,:3],
                    self._planes_normal[plane_idx3,:3]
                    )),
                numpy.vstack((
                    self._planes_normal[plane_idx1,3],
                    self._planes_normal[plane_idx2,3],
                    self._planes_normal[plane_idx3,3]
                    ))
                ).T
            print ('Warning!\n' + 
            'Planes might intersect and possibly create closed space.\n'
             + 'Are you sure your input is correct?')
          except:
            pass
    
    NumError = 10**(-10) #TODO Define NumError
    
    print axis
    print self._planes_normal
    #Check if planes are parallel to axis, rotate plane if not so
    for plane in self._planes_normal:
      try:
        if numpy.abs( numpy.dot(plane[:3],axis.T) )-NumError > 0: 
            print numpy.abs( numpy.dot(plane[:3],axis.T) )-NumError
            print "Given plane appears not parallel to axis.\n\
            Possibly numerical error.\n\
            Plane will be projected to fit axis!"
            plane[:3] = numpy.cross( numpy.cross( plane[:3],axis ),axis )
        else:
          pass
      except ZeroDivisionError:
          pass
    
    #Calculates normal vectors if necessary
    for plane in self._planes_normal:
      try:
         plane[:3] = plane[:3] / numpy.linalg.norm(plane[:3])
      except ZeroDivisionError:
        pass

    
    #Computes intersection lines of planes if possible
    self._lines = numpy.array([0,0,0,0,0,0])
    for plane in self._planes_normal:
      try:
        self._lines = numpy.vstack((
            self._lines, numpy.hstack((
                numpy.cross( plane[:3], axis)[0], (numpy.dot(plane[:3],
                    self._shift_vector.T) + plane[3]) * plane[:3] /
                    numpy.linalg.norm(plane[:3]) - self._shift_vector[0]
                ))
             ))
      except ZeroDivisionError:
        pass 
      
    #Properly shaping and norming self._lines
    self._lines = self._lines[1:]
    
    for line in self._lines:
      try:
        line[:3] = line[:3] / numpy.linalg.norm(line[:3])
      except ZeroDivisionError:
        pass 
<<<<<<< HEAD


    
    #Changes point_inside_body's coordinate system if necessary
    self._point_inside_body = geometry.coord_transform(point_inside_body,
        point_inside_body_coordsys)

    #Distributes True and False values towards point_inside_body's respective
    #position towards each plane
    try:
      self._parameter = numpy.array([ (self._planes_normal[plane_idx,3] -
          sum( self._point_inside_body[0] * self._planes_normal[plane_idx,:3] )
          ) / sum(self._planes_normal[plane_idx,:3]**2) <= 0
          for plane_idx in range( len( self._planes_normal )) ])
    except ZeroDivisionError:
         pass
=======
    
    
    #Places extreme points in cuboid by projecting axis points on plane
    #intersection lines and returns cuboid
    self._corners = numpy.array([[0,0,0]])
    
    for line in self._lines:
      corner = numpy.dot( line[3:],  line[:3].T
           ) * line[:3] + line[3:]
      self._corners = numpy.vstack(( self._corners, corner))
    
    #Removes possible bad values (NaN, Inf) from corners
    self._corners = self._corners[1:]
    for index in range( len( self._corners )):
      if ( numpy.isnan( self._corners[index] ).any()
            or numpy.isinf( self._corners[index] ).any()
            or numpy.isneginf( self._corners[index] ).any() ):
        self._corners = numpy.delete(self._corners, index, 0)
    
    self._corners = numpy.vstack(( self._corners + self._shift_vector,
        self._corners + axis + self._shift_vector ))
    
>>>>>>> 1b9a43aa


  @classmethod  
  def _from_dict_helper(cls, geometry, args, periodicity):
    return cls(geometry,periodicity, args["planes_normal"],
      args["planes_miller"], args["shift_vector"],args["point_inside_body"], 
      args["order"], args["shift_vector_coordsys"],args[
      "planes_normal_coordsys"], args["point_inside_body_coordsys"])

  def containing_cuboid(self,periodicity):
    '''Calculates the boundaries of the containing cuboid determined by axis'
    projection on boundary planes'''
    
    axis = periodicity.get_axis("cartesian")

    #Places extreme points in cuboid by projecting axis points on plane
    #intersection lines and returns cuboid
    corners = numpy.array([[0,0,0]])
    
    for line in self._lines:
      corner = numpy.dot( line[3:],  line[:3].T
           ) * line[:3] + line[3:]
      corners = numpy.vstack((corners, corner))
    
    #Removes possible bad values (NaN, Inf) from corners
    corners = corners[1:]
    for index in range( len( corners )):
      if ( numpy.isnan( corners[index] ).any() or numpy.isinf( corners[index]
          ).any() or numpy.isneginf( corners[index] ).any() ):
        corners = numpy.delete(corners, index, 0)
    
    corners = numpy.vstack(( corners + self._shift_vector, corners + axis +
        self._shift_vector ))
    
    
    return numpy.vstack(( corners.min(axis=0), corners.max(axis=0) ))
  
  
  def atoms_inside(self, atoms, periodicity=None):
    '''Creates boolean array assigning True and False values towards points in
        and out of plane boundaries respectively'''
    
    #Calculates point_inside_body
    point_inside_body = numpy.array([0,0,0])

    for corner in self._corners:
      point_inside_body = (point_inside_body + corner)
    point_inside_body = (point_inside_body /
         self._corners.shape[0])
    
    #Distributes True and False values towards point_inside_body's respective
    #position towards each plane
    try:
      parameter = numpy.array([ (self._planes_normal[plane_idx,3] -
          numpy.dot( point_inside_body - self._shift_vector, 
          self._planes_normal[plane_idx,:3].T) )
          <= 0 for plane_idx in range( len( self._planes_normal )) ])
    except ZeroDivisionError:
         pass
    
    atoms_inside_body = numpy.zeros(atoms.shape[0], bool)
    
    #Retrieves periodic axis from periodicity
    axis = periodicity.get_axis("cartesian")
    
    #Determines for each point given if it shares the same position related to
    #each plane as the point_inside_body and if it's projection is within the
    #axis range
    for idx in range( len( atoms )):
      TF_planes = numpy.array([
          (self._planes_normal[plane_idx,3]
              - numpy.dot( ( atoms[idx,:3] - self._shift_vector )[0],
              self._planes_normal[plane_idx,:3].T) ) <= 0
              for plane_idx in range( len( self._planes_normal ))
          ])
      atoms_inside_body[idx] = ( TF_planes == parameter ).all()
    
    
    return atoms_inside_body
                        
  def miller_to_normal(self, geometry, plane_miller):
    '''Calculates the normal form of a plane defined by Miller indices'''
    
    return ( plane_miller[0] * numpy.cross(geometry._lattice_vectors[1],
        geometry._lattice_vectors[2]) + plane_miller[1] * numpy.cross(
        geometry._lattice_vectors[2], geometry._lattice_vectors[0] ) +
        plane_miller[2] * numpy.cross( geometry._lattice_vectors[0], 
        geometry._lattice_vectors[1] ) )<|MERGE_RESOLUTION|>--- conflicted
+++ resolved
@@ -16,27 +16,21 @@
   _arguments={
      "planes_normal":["0 0 0 0", "array", (-1,4), True],
      "planes_miller":["0 0 0 0", "array", (-1,4), False],
-     "point_inside_body":[None, "array", (1,3), True],
      "shift_vector":["0 0 0", "array", (1,3), True],
      "order":[1,"integer", None, False]
     }
 
-  def __init__(self,geometry,periodicity,planes_normal,planes_miller,
-               shift_vector, point_inside_body,order=1,shift_vector_coordsys=
-               "lattice", planes_normal_coordsys="lattice",
-               point_inside_body_coordsys="lattice"):
+  def __init__(self,geometry,periodicity, planes_normal,planes_miller,
+               shift_vector, order=1, shift_vector_coordsys="lattice",
+               planes_normal_coordsys="lattice"):
     #Initiating body using the lattice determined by geometry-object, planes
-    #given by miller indices or normal shape, a point inside the polyhedron and
-    #a possible shift_vector to determine it's distance from [0,0,0], as well
+    #given by miller indices or normal shape and a possible shift_vector to 
+    #determine it's distance from [0,0,0], as well
     #as each attribute's coordinate system
     
     #Type checking/conversion and initialisation of parent class
     body.body.__init__(self, geometry, shift_vector, order, 
         shift_vector_coordsys)
-
-    
-    point_inside_body = numpy.array(point_inside_body, dtype='float64')
-    point_inside_body.shape = (1,3)
     
     
     planes_normal = numpy.array(planes_normal, dtype='float64')
@@ -135,24 +129,6 @@
         line[:3] = line[:3] / numpy.linalg.norm(line[:3])
       except ZeroDivisionError:
         pass 
-<<<<<<< HEAD
-
-
-    
-    #Changes point_inside_body's coordinate system if necessary
-    self._point_inside_body = geometry.coord_transform(point_inside_body,
-        point_inside_body_coordsys)
-
-    #Distributes True and False values towards point_inside_body's respective
-    #position towards each plane
-    try:
-      self._parameter = numpy.array([ (self._planes_normal[plane_idx,3] -
-          sum( self._point_inside_body[0] * self._planes_normal[plane_idx,:3] )
-          ) / sum(self._planes_normal[plane_idx,:3]**2) <= 0
-          for plane_idx in range( len( self._planes_normal )) ])
-    except ZeroDivisionError:
-         pass
-=======
     
     
     #Places extreme points in cuboid by projecting axis points on plane
@@ -175,43 +151,18 @@
     self._corners = numpy.vstack(( self._corners + self._shift_vector,
         self._corners + axis + self._shift_vector ))
     
->>>>>>> 1b9a43aa
-
 
   @classmethod  
   def _from_dict_helper(cls, geometry, args, periodicity):
     return cls(geometry,periodicity, args["planes_normal"],
-      args["planes_miller"], args["shift_vector"],args["point_inside_body"], 
-      args["order"], args["shift_vector_coordsys"],args[
-      "planes_normal_coordsys"], args["point_inside_body_coordsys"])
+        args["planes_miller"], args["shift_vector"], args["order"],
+        args["shift_vector_coordsys"],args["planes_normal_coordsys"])
 
   def containing_cuboid(self,periodicity):
     '''Calculates the boundaries of the containing cuboid determined by axis'
     projection on boundary planes'''
     
-    axis = periodicity.get_axis("cartesian")
-
-    #Places extreme points in cuboid by projecting axis points on plane
-    #intersection lines and returns cuboid
-    corners = numpy.array([[0,0,0]])
-    
-    for line in self._lines:
-      corner = numpy.dot( line[3:],  line[:3].T
-           ) * line[:3] + line[3:]
-      corners = numpy.vstack((corners, corner))
-    
-    #Removes possible bad values (NaN, Inf) from corners
-    corners = corners[1:]
-    for index in range( len( corners )):
-      if ( numpy.isnan( corners[index] ).any() or numpy.isinf( corners[index]
-          ).any() or numpy.isneginf( corners[index] ).any() ):
-        corners = numpy.delete(corners, index, 0)
-    
-    corners = numpy.vstack(( corners + self._shift_vector, corners + axis +
-        self._shift_vector ))
-    
-    
-    return numpy.vstack(( corners.min(axis=0), corners.max(axis=0) ))
+    return numpy.vstack(( self._corners.min(axis=0), self._corners.max(axis=0) ))
   
   
   def atoms_inside(self, atoms, periodicity=None):
@@ -230,7 +181,7 @@
     #position towards each plane
     try:
       parameter = numpy.array([ (self._planes_normal[plane_idx,3] -
-          numpy.dot( point_inside_body - self._shift_vector, 
+          numpy.dot( point_inside_body - self._shift_vector[0], 
           self._planes_normal[plane_idx,:3].T) )
           <= 0 for plane_idx in range( len( self._planes_normal )) ])
     except ZeroDivisionError:
